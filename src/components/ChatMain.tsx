'use client'

import { useRef, useEffect, useState } from 'react'
import { useRealtimeChat } from '@/hooks/useRealtimeChat'
import { useAIChat, getModelById } from '@/lib/ai'
import { useCollaborativeChat } from '@/hooks/useCollaborativeChat'
import MessageList from './MessageList'
import MessageInput from './MessageInput'
import ModelSelector from './ModelSelector'
import BranchNavigator from './BranchNavigator'
<<<<<<< HEAD
import FileUpload from './FileUpload'
import FileSummaries from './FileSummaries'
=======
import CollaborativeCursors from './CollaborativeCursors'
import CollaborativeInvite from './CollaborativeInvite'
>>>>>>> 2adfa627
import type { Database } from '@/lib/supabase'
import { UserPlusIcon } from '@heroicons/react/24/outline'

type Message = Database['public']['Tables']['messages']['Row']

interface ChatMainProps {
  conversationId: string
  messages: Message[]
  isLoading: boolean
}

export default function ChatMain({
  conversationId,
  messages,
  isLoading
}: ChatMainProps) {
  const { sendMessage, updateTypingStatus } = useRealtimeChat(conversationId)
  const messagesEndRef = useRef<HTMLDivElement>(null)
  
  // Model switching state
  const [selectedModel, setSelectedModel] = useState('claude-3-haiku-20240307')
  const [selectedProvider, setSelectedProvider] = useState('anthropic')
  
  // Branching state
  const [showBranchNavigator, setShowBranchNavigator] = useState(false)
  const [activeBranchId, setActiveBranchId] = useState<string | undefined>()
  
<<<<<<< HEAD
  // Tab state for side panels
  const [activeTab, setActiveTab] = useState<'chat' | 'files' | 'summaries'>('chat')
=======
  // Collaborative state
  const [showInviteModal, setShowInviteModal] = useState(false)
  
  // Collaborative features
  const { updateTyping, isCollaborative } = useCollaborativeChat(conversationId)
>>>>>>> 2adfa627

  // Use AI chat hook for streaming responses
  const {
    input,
    handleInputChange,
    handleSubmit,
    isLoading: isAILoading,
    messages: aiMessages,
    error: aiError
  } = useAIChat({
    conversationId,
    model: selectedModel,
    provider: selectedProvider,
    onFinish: async (message) => {
      console.log('🎯 [ChatMain] AI response finished:', message)
      // Save AI response to Supabase
      await sendMessage(message.content, 'assistant')
    }
  })

  const handleModelChange = (model: string, provider: string) => {
    console.log('🔄 [ChatMain] Model changed:', { 
      previousModel: selectedModel, 
      previousProvider: selectedProvider,
      newModel: model, 
      newProvider: provider,
      conversationId
    })
    setSelectedModel(model)
    setSelectedProvider(provider)
  }

  const handleCreateBranch = (parentMessageId: string) => {
    console.log('🌿 [ChatMain] Creating branch from message:', { 
      parentMessageId, 
      conversationId,
      currentMessages: messages.length 
    })
    
    // TODO: Implement actual branch creation logic
    // For now, just activate the branch navigator and set the parent
    setActiveBranchId(parentMessageId)
    setShowBranchNavigator(true)
    
    // In a real implementation, this would:
    // 1. Create a new branch entry in the database
    // 2. Allow the user to continue from that message
    // 3. Update the conversation tree structure
  }

  const handleBranchSelect = (messageId: string) => {
    console.log('🎯 [ChatMain] Branch selected:', { messageId, conversationId })
    setActiveBranchId(messageId)
    // TODO: Load messages for this branch path
  }

  // Debug AI messages
  useEffect(() => {
    if (aiMessages.length > 0) {
      console.log('💬 [ChatMain] AI messages updated:', aiMessages)
    }
    if (aiError) {
      console.error('❌ [ChatMain] AI error:', aiError)
    }
  }, [aiMessages, aiError])

  // Auto-scroll to bottom when new messages arrive
  useEffect(() => {
    messagesEndRef.current?.scrollIntoView({ behavior: 'smooth' })
  }, [messages])

  const handleSendMessage = async (e?: React.FormEvent) => {
    console.log('🚀 [ChatMain] handleSendMessage called', { 
      hasEvent: !!e, 
      input: input.trim(), 
      isAILoading, 
      conversationId 
    })
    
    if (e) {
      e.preventDefault()
    }
    
    if (!input.trim() || isAILoading || !conversationId) {
      console.warn('❌ [ChatMain] Message sending blocked:', { 
        hasInput: !!input.trim(), 
        isAILoading, 
        hasConversationId: !!conversationId 
      })
      return
    }

    try {
      console.log('💾 [ChatMain] Saving user message to Supabase:', input)
      // Save user message to Supabase first
      await sendMessage(input, 'user')
      
      console.log('🤖 [ChatMain] Triggering AI response via handleSubmit')
      // Then trigger AI response (no need to pass event)
      handleSubmit()
    } catch (error) {
      console.error('❌ [ChatMain] Error sending message:', error)
    }
  }

  // const handleKeyPress = (e: React.KeyboardEvent) => {
  //   if (e.key === 'Enter' && !e.shiftKey) {
  //     e.preventDefault()
  //     handleSendMessage()
  //   }
  // }

  const handleInputValueChange = (value: string) => {
    handleInputChange({ target: { value } } as React.ChangeEvent<HTMLInputElement>)
    // Update typing status for real-time chat
    updateTypingStatus(value.length > 0)
    // Update collaborative typing indicator
    updateTyping(value.length > 0)
  }

  if (!conversationId) {
    return (
      <div className="h-full flex items-center justify-center">
        <div className="text-center">
          <div className="w-16 h-16 mx-auto mb-4 bg-slate-100 dark:bg-slate-800 rounded-full flex items-center justify-center">
            <svg
              className="w-8 h-8 text-slate-400"
              fill="none"
              stroke="currentColor"
              viewBox="0 0 24 24"
            >
              <path
                strokeLinecap="round"
                strokeLinejoin="round"
                strokeWidth={2}
                d="M8 12h.01M12 12h.01M16 12h.01M21 12c0 4.418-4.03 8-9 8a9.863 9.863 0 01-4.255-.949L3 20l1.395-3.72C3.512 15.042 3 13.574 3 12c0-4.418 4.03-8 9-8s9 3.582 9 8z"
              />
            </svg>
          </div>
          <h3 className="text-lg font-semibold text-slate-900 dark:text-slate-100 mb-2">
            Welcome to T3 Crusher
          </h3>
          <p className="text-slate-600 dark:text-slate-400 mb-4">
            Start a new conversation to begin chatting with AI
          </p>
        </div>
      </div>
    )
  }

  return (
    <div className="h-full flex flex-col">
      {/* Collaborative Cursors Overlay */}
      <CollaborativeCursors conversationId={conversationId} />
      
      {/* Header with Model Selector and Controls */}
      <div className="border-b border-slate-200 dark:border-slate-700 bg-white/50 dark:bg-slate-900/50 backdrop-blur-xl p-4">
        <div className="flex items-center justify-between">
          <div className="flex items-center gap-3">
            <h2 className="text-lg font-semibold text-slate-900 dark:text-slate-100">
              T3 Crusher
            </h2>
            <span className="text-sm text-slate-500 dark:text-slate-400">
              Conversation {conversationId.split('-')[0]}
            </span>
<<<<<<< HEAD
            
            {/* Tab Buttons */}
            <div className="flex items-center gap-1">
              <button
                onClick={() => setActiveTab('chat')}
                className={`text-xs px-3 py-1.5 rounded-full transition-colors ${
                  activeTab === 'chat'
                    ? 'bg-blue-100 dark:bg-blue-900 text-blue-700 dark:text-blue-300'
                    : 'bg-gray-100 dark:bg-gray-800 text-gray-600 dark:text-gray-400 hover:bg-blue-50 dark:hover:bg-blue-900/30'
                }`}
              >
                💬 Chat
              </button>
              <button
                onClick={() => setActiveTab('files')}
                className={`text-xs px-3 py-1.5 rounded-full transition-colors ${
                  activeTab === 'files'
                    ? 'bg-green-100 dark:bg-green-900 text-green-700 dark:text-green-300'
                    : 'bg-gray-100 dark:bg-gray-800 text-gray-600 dark:text-gray-400 hover:bg-green-50 dark:hover:bg-green-900/30'
                }`}
              >
                📁 Upload
              </button>
              <button
                onClick={() => setActiveTab('summaries')}
                className={`text-xs px-3 py-1.5 rounded-full transition-colors ${
                  activeTab === 'summaries'
                    ? 'bg-purple-100 dark:bg-purple-900 text-purple-700 dark:text-purple-300'
                    : 'bg-gray-100 dark:bg-gray-800 text-gray-600 dark:text-gray-400 hover:bg-purple-50 dark:hover:bg-purple-900/30'
                }`}
              >
                📄 Files
              </button>
              {activeTab === 'chat' && (
                <button
                  onClick={() => setShowBranchNavigator(!showBranchNavigator)}
                  className={`text-xs px-3 py-1.5 rounded-full transition-colors ${
                    showBranchNavigator
                      ? 'bg-orange-100 dark:bg-orange-900 text-orange-700 dark:text-orange-300'
                      : 'bg-gray-100 dark:bg-gray-800 text-gray-600 dark:text-gray-400 hover:bg-orange-50 dark:hover:bg-orange-900/30'
                  }`}
                  title="Toggle conversation tree"
                >
                  🌿 Tree
                </button>
              )}
            </div>
=======
            <button
              onClick={() => setShowBranchNavigator(!showBranchNavigator)}
              className={`text-xs px-3 py-1.5 rounded-full transition-colors ${
                showBranchNavigator
                  ? 'bg-purple-100 dark:bg-purple-900 text-purple-700 dark:text-purple-300'
                  : 'bg-gray-100 dark:bg-gray-800 text-gray-600 dark:text-gray-400 hover:bg-purple-50 dark:hover:bg-purple-900/30'
              }`}
              title="Toggle conversation tree"
            >
              🌿 Tree View
            </button>
            <button
              onClick={() => setShowInviteModal(true)}
              className="text-xs px-3 py-1.5 rounded-full bg-blue-100 dark:bg-blue-900 text-blue-700 dark:text-blue-300 hover:bg-blue-200 dark:hover:bg-blue-800 transition-colors flex items-center gap-1"
              title="Invite collaborators"
            >
              <UserPlusIcon className="w-3 h-3" />
              {isCollaborative ? 'Manage' : 'Invite'}
            </button>
>>>>>>> 2adfa627
          </div>
          <ModelSelector
            selectedModel={selectedModel}
            selectedProvider={selectedProvider}
            onModelChange={handleModelChange}
            disabled={isAILoading}
          />
        </div>
      </div>

      {/* Main Content Area */}
      <div className="flex-1 flex overflow-hidden">
        {/* Sidebar Content */}
        {(activeTab !== 'chat' || showBranchNavigator) && (
          <div className="w-80 border-r border-slate-200 dark:border-slate-700 bg-white/30 dark:bg-slate-900/30 backdrop-blur-sm overflow-y-auto">
            {activeTab === 'chat' && showBranchNavigator && (
              <BranchNavigator
                messages={messages}
                activeMessageId={activeBranchId}
                onBranchSelect={handleBranchSelect}
                onCreateBranch={handleCreateBranch}
              />
            )}
            {activeTab === 'files' && (
              <div className="p-4">
                <FileUpload
                  conversationId={conversationId}
                  onAnalysisComplete={(summary, fileInfo) => {
                    console.log('File analysis completed:', { summary, fileInfo })
                    // Optionally switch back to chat tab or add message
                    setActiveTab('chat')
                  }}
                />
              </div>
            )}
            {activeTab === 'summaries' && (
              <div className="p-4">
                <FileSummaries conversationId={conversationId} />
              </div>
            )}
          </div>
        )}
        
        {/* Main Content Area */}
        <div className="flex-1 overflow-y-auto">
          {isLoading ? (
            <div className="h-full flex items-center justify-center">
              <div className="animate-spin rounded-full h-8 w-8 border-b-2 border-blue-600"></div>
            </div>
          ) : activeTab === 'chat' ? (
            <>
              <MessageList 
                messages={messages} 
                aiMessages={aiMessages} 
                onCreateBranch={handleCreateBranch}
              />
              <div ref={messagesEndRef} />
            </>
          ) : (
            <div className="h-full flex items-center justify-center">
              <div className="text-center text-slate-500 dark:text-slate-400">
                <div className="text-4xl mb-4">
                  {activeTab === 'files' ? '📁' : '📄'}
                </div>
                <p className="text-lg font-medium mb-2">
                  {activeTab === 'files' ? 'File Upload & Analysis' : 'File Summaries'}
                </p>
                <p className="text-sm">
                  {activeTab === 'files' 
                    ? 'Use the sidebar to upload and analyze files with your selected AI model'
                    : 'View and manage your analyzed file summaries from the sidebar'
                  }
                </p>
              </div>
            </div>
          )}
        </div>
      </div>

      {/* Input Area */}
      <div className="border-t border-slate-200 dark:border-slate-700 bg-white/50 dark:bg-slate-900/50 backdrop-blur-xl p-4">
        <MessageInput
          value={input}
          onChange={handleInputValueChange}
          onSend={handleSendMessage}
          disabled={isAILoading || !conversationId}
          placeholder={
            isAILoading
              ? 'AI is thinking...'
              : 'Type your message... (Press Enter to send, Shift+Enter for new line)'
          }
        />
      </div>

      {/* Collaborative Invite Modal */}
      <CollaborativeInvite
        conversationId={conversationId}
        isOpen={showInviteModal}
        onClose={() => setShowInviteModal(false)}
      />
    </div>
  )
}<|MERGE_RESOLUTION|>--- conflicted
+++ resolved
@@ -8,13 +8,10 @@
 import MessageInput from './MessageInput'
 import ModelSelector from './ModelSelector'
 import BranchNavigator from './BranchNavigator'
-<<<<<<< HEAD
 import FileUpload from './FileUpload'
 import FileSummaries from './FileSummaries'
-=======
 import CollaborativeCursors from './CollaborativeCursors'
 import CollaborativeInvite from './CollaborativeInvite'
->>>>>>> 2adfa627
 import type { Database } from '@/lib/supabase'
 import { UserPlusIcon } from '@heroicons/react/24/outline'
 
@@ -42,16 +39,14 @@
   const [showBranchNavigator, setShowBranchNavigator] = useState(false)
   const [activeBranchId, setActiveBranchId] = useState<string | undefined>()
   
-<<<<<<< HEAD
   // Tab state for side panels
   const [activeTab, setActiveTab] = useState<'chat' | 'files' | 'summaries'>('chat')
-=======
+  
   // Collaborative state
   const [showInviteModal, setShowInviteModal] = useState(false)
   
   // Collaborative features
   const { updateTyping, isCollaborative } = useCollaborativeChat(conversationId)
->>>>>>> 2adfa627
 
   // Use AI chat hook for streaming responses
   const {
@@ -217,7 +212,6 @@
             <span className="text-sm text-slate-500 dark:text-slate-400">
               Conversation {conversationId.split('-')[0]}
             </span>
-<<<<<<< HEAD
             
             {/* Tab Buttons */}
             <div className="flex items-center gap-1">
@@ -264,28 +258,15 @@
                   🌿 Tree
                 </button>
               )}
+              <button
+                onClick={() => setShowInviteModal(true)}
+                className="text-xs px-3 py-1.5 rounded-full bg-blue-100 dark:bg-blue-900 text-blue-700 dark:text-blue-300 hover:bg-blue-200 dark:hover:bg-blue-800 transition-colors flex items-center gap-1"
+                title="Invite collaborators"
+              >
+                <UserPlusIcon className="w-3 h-3" />
+                {isCollaborative ? 'Manage' : 'Invite'}
+              </button>
             </div>
-=======
-            <button
-              onClick={() => setShowBranchNavigator(!showBranchNavigator)}
-              className={`text-xs px-3 py-1.5 rounded-full transition-colors ${
-                showBranchNavigator
-                  ? 'bg-purple-100 dark:bg-purple-900 text-purple-700 dark:text-purple-300'
-                  : 'bg-gray-100 dark:bg-gray-800 text-gray-600 dark:text-gray-400 hover:bg-purple-50 dark:hover:bg-purple-900/30'
-              }`}
-              title="Toggle conversation tree"
-            >
-              🌿 Tree View
-            </button>
-            <button
-              onClick={() => setShowInviteModal(true)}
-              className="text-xs px-3 py-1.5 rounded-full bg-blue-100 dark:bg-blue-900 text-blue-700 dark:text-blue-300 hover:bg-blue-200 dark:hover:bg-blue-800 transition-colors flex items-center gap-1"
-              title="Invite collaborators"
-            >
-              <UserPlusIcon className="w-3 h-3" />
-              {isCollaborative ? 'Manage' : 'Invite'}
-            </button>
->>>>>>> 2adfa627
           </div>
           <ModelSelector
             selectedModel={selectedModel}
