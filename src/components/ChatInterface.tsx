--- conflicted
+++ resolved
@@ -167,7 +167,6 @@
 
   return (
     <div className="flex h-screen w-full overflow-hidden bg-gradient-to-br from-gray-50 via-white to-gray-100 dark:from-gray-900 dark:via-gray-900 dark:to-gray-800">
-<<<<<<< HEAD
       {/* Resizable Sidebar */}
       <ResizableSidebar
         isOpen={sidebarOpen}
@@ -177,28 +176,7 @@
         maxWidth={480}
         storageKey="chat-sidebar-width"
       >
-=======
-      {/* Mobile Sidebar Backdrop */}
-      {sidebarOpen && (
-        <div
-          className="fixed inset-0 z-30 bg-black/50 lg:hidden"
-          onClick={() => setSidebarOpen(false)}
-        />
-      )}
-      
-      {/* Sidebar */}
-      <div className={`
-        fixed lg:relative inset-y-0 left-0 z-40
-        ${sidebarOpen ? 'translate-x-0' : '-translate-x-full lg:translate-x-0'} 
-        ${sidebarOpen ? 'w-80' : 'lg:w-20'} 
-        transition-all duration-300 ease-in-out 
-        border-r border-gray-200/50 dark:border-gray-700/50
-        bg-white dark:bg-gray-900
-        flex-shrink-0
-        shadow-lg lg:shadow-sm
-        h-screen lg:h-full
-      `}>
->>>>>>> 92f74a6f
+
         <ChatSidebar
           key={sidebarKey}
           currentConversationId={currentConversationId}
