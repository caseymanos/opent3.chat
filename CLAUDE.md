# CLAUDE.md

This file provides guidance to Claude Code (claude.ai/code) when working with code in this repository.

## Project Context

**Project Type:** Next.js Application
<<<<<<< HEAD
**Branch:** speech
**Focus Area:** Development work on speech
=======
**Branch:** main
**Focus Area:** Multi-model AI chat application
>>>>>>> a25f7393

## Project Overview

This is a Next.js React application with server-side rendering capabilities.

## Branch Purpose

<<<<<<< HEAD
This branch (speech) is focused on: Development work on speech
=======
This is the main branch containing the production-ready code for the multi-model AI chat application
>>>>>>> a25f7393

## Development Guidelines

### Getting Started
1. Check package.json for available scripts and dependencies
2. Look for README.md for project-specific documentation
3. Review any testing setup and linting configuration

### Common Commands
```bash
npm run dev, npm run build, npm run start
```

### Code Standards
- Follow existing code style and patterns
- Write tests for new functionality when feasible
- Ensure all linting and type checking passes before committing
- Keep commits focused and descriptive

## Architecture Notes

### Key Directories
- `/src` - Main source code
- `/components` - Reusable UI components (if applicable)
- `/pages` or `/app` - Application pages/routes (if applicable)
- `/lib` or `/utils` - Utility functions and shared logic
- `/types` - TypeScript type definitions (if applicable)

### Important Files
- Check for configuration files like `next.config.js`, `vite.config.js`, etc.
- Look for environment files (`.env.local`, `.env.example`)
- Review package.json for project scripts and dependencies

## Testing Strategy

- Always run existing tests before making changes
- Add tests for new features and bug fixes
- Ensure all tests pass before committing
- Look for test files in `__tests__`, `test/`, or alongside source files

## Deployment Notes

- Follow the existing build and deployment process
- Check for CI/CD configuration in `.github/workflows/` or similar
- Ensure environment variables are properly configured

## Memories

- Always verify functionality in the development environment
- Run linting and type checking before committing
- Create meaningful commit messages that describe the changes
<<<<<<< HEAD
- Focus on the specific goals of this branch: Development work on speech
=======
- Follow security best practices and never commit sensitive credentials
>>>>>>> a25f7393
<|MERGE_RESOLUTION|>--- conflicted
+++ resolved
@@ -5,13 +5,9 @@
 ## Project Context
 
 **Project Type:** Next.js Application
-<<<<<<< HEAD
-**Branch:** speech
-**Focus Area:** Development work on speech
-=======
+
 **Branch:** main
 **Focus Area:** Multi-model AI chat application
->>>>>>> a25f7393
 
 ## Project Overview
 
@@ -19,11 +15,8 @@
 
 ## Branch Purpose
 
-<<<<<<< HEAD
-This branch (speech) is focused on: Development work on speech
-=======
+
 This is the main branch containing the production-ready code for the multi-model AI chat application
->>>>>>> a25f7393
 
 ## Development Guidelines
 
@@ -75,8 +68,5 @@
 - Always verify functionality in the development environment
 - Run linting and type checking before committing
 - Create meaningful commit messages that describe the changes
-<<<<<<< HEAD
-- Focus on the specific goals of this branch: Development work on speech
-=======
-- Follow security best practices and never commit sensitive credentials
->>>>>>> a25f7393
+
+- Follow security best practices and never commit sensitive credentials