--- conflicted
+++ resolved
@@ -5,13 +5,8 @@
 ## Project Context
 
 **Project Type:** Next.js Application
-<<<<<<< HEAD
-**Branch:** hide-supabase-security
-**Focus Area:** Security improvements and authentication
-=======
-**Branch:** openrouter
-**Focus Area:** Development work on openrouter
->>>>>>> 8b8e3b5d
+**Branch:** main
+**Focus Area:** Multi-model AI chat application
 
 ## Project Overview
 
@@ -19,11 +14,7 @@
 
 ## Branch Purpose
 
-<<<<<<< HEAD
-This branch (hide-supabase-security) is focused on: Security improvements and authentication
-=======
-This branch (openrouter) is focused on: Development work on openrouter
->>>>>>> 8b8e3b5d
+This is the main branch containing the production-ready code for the multi-model AI chat application
 
 ## Development Guidelines
 
@@ -75,8 +66,4 @@
 - Always verify functionality in the development environment
 - Run linting and type checking before committing
 - Create meaningful commit messages that describe the changes
-<<<<<<< HEAD
-- Focus on the specific goals of this branch: Security improvements and authentication
-=======
-- Focus on the specific goals of this branch: Development work on openrouter
->>>>>>> 8b8e3b5d
+- Follow security best practices and never commit sensitive credentials