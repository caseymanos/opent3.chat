# CLAUDE.md

This file provides guidance to Claude Code (claude.ai/code) when working with code in this repository.

## Project Context

**Project Type:** Next.js Application
<<<<<<< HEAD
**Branch:** compare
**Focus Area:** Development work on compare
=======

>>>>>>> 2966d22a

## Project Overview

This is a Next.js React application with server-side rendering capabilities.

## Branch Purpose

<<<<<<< HEAD
This branch (compare) is focused on: Development work on compare
=======

>>>>>>> 2966d22a

## Development Guidelines

### Getting Started
1. Check package.json for available scripts and dependencies
2. Look for README.md for project-specific documentation
3. Review any testing setup and linting configuration

### Common Commands
```bash
npm run dev, npm run build, npm run start
```

### Code Standards
- Follow existing code style and patterns
- Write tests for new functionality when feasible
- Ensure all linting and type checking passes before committing
- Keep commits focused and descriptive

## Architecture Notes

### Key Directories
- `/src` - Main source code
- `/components` - Reusable UI components (if applicable)
- `/pages` or `/app` - Application pages/routes (if applicable)
- `/lib` or `/utils` - Utility functions and shared logic
- `/types` - TypeScript type definitions (if applicable)

### Important Files
- Check for configuration files like `next.config.js`, `vite.config.js`, etc.
- Look for environment files (`.env.local`, `.env.example`)
- Review package.json for project scripts and dependencies

## Testing Strategy

- Always run existing tests before making changes
- Add tests for new features and bug fixes
- Ensure all tests pass before committing
- Look for test files in `__tests__`, `test/`, or alongside source files

## Deployment Notes

- Follow the existing build and deployment process
- Check for CI/CD configuration in `.github/workflows/` or similar
- Ensure environment variables are properly configured

## Memories

- Always verify functionality in the development environment
- Run linting and type checking before committing
- Create meaningful commit messages that describe the changes
<<<<<<< HEAD
- Focus on the specific goals of this branch: Development work on compare
=======
>>>>>>> 2966d22a
<|MERGE_RESOLUTION|>--- conflicted
+++ resolved
@@ -5,24 +5,10 @@
 ## Project Context
 
 **Project Type:** Next.js Application
-<<<<<<< HEAD
-**Branch:** compare
-**Focus Area:** Development work on compare
-=======
-
->>>>>>> 2966d22a
 
 ## Project Overview
 
 This is a Next.js React application with server-side rendering capabilities.
-
-## Branch Purpose
-
-<<<<<<< HEAD
-This branch (compare) is focused on: Development work on compare
-=======
-
->>>>>>> 2966d22a
 
 ## Development Guidelines
 
@@ -73,8 +59,4 @@
 
 - Always verify functionality in the development environment
 - Run linting and type checking before committing
-- Create meaningful commit messages that describe the changes
-<<<<<<< HEAD
-- Focus on the specific goals of this branch: Development work on compare
-=======
->>>>>>> 2966d22a
+- Create meaningful commit messages that describe the changes